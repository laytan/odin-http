--- conflicted
+++ resolved
@@ -139,15 +139,10 @@
 	return len(events)
 }
 
-<<<<<<< HEAD
 flush_timeouts :: proc(io: ^IO) -> (min_timeout: Maybe(i64)) {
-	now := time.to_unix_nanoseconds(time.now())
-=======
-flush_timeouts :: proc(kq: ^KQueue) -> (min_timeout: Maybe(i64)) {
 	now: time.Time
 	// PERF: is there a faster way to compare time? Or time since program start and compare that?
 	if len(kq.timeouts) > 0 do now = time.now()
->>>>>>> b2d6ee08
 
 	for i := len(io.timeouts) - 1; i >= 0; i -= 1 {
 		completion := io.timeouts[i]
@@ -157,17 +152,11 @@
 
 		unow := time.to_unix_nanoseconds(now)
 		expires := time.to_unix_nanoseconds(timeout.expires)
-<<<<<<< HEAD
-		if now >= expires {
+		if unow >= expires {
+			timeout.completed_time = now
+
 			ordered_remove(&io.timeouts, i)
 			queue.push_back(&io.completed, completion)
-=======
-		if unow >= expires {
-			timeout.completed_time = now
-
-			ordered_remove(&kq.timeouts, i)
-			queue.push_back(&kq.completed, completion)
->>>>>>> b2d6ee08
 			continue
 		}
 
@@ -527,13 +516,9 @@
 
 	completion.callback = proc(io: ^IO, completion: ^Completion) {
 		callback := cast(On_Timeout)completion.user_callback
-<<<<<<< HEAD
-		callback(completion.user_data)
-		pool_put(&io.completion_pool, completion)
-=======
+
 		callback(completion.user_data, completion.operation.(Op_Timeout).completed_time)
-		pool_put(&kq.completion_pool, completion)
->>>>>>> b2d6ee08
+		pool_put(&io.completion_pool, completion)
 	}
 
 	append(&io.timeouts, completion)
