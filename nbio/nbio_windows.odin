//+private
//+build windows
package nbio

import "core:container/queue"
import "core:mem"
import "core:net"
import "core:os"
import "core:runtime"
import "core:time"
import "core:log"

import win "core:sys/windows"

_IO :: struct {
	iocp:            win.HANDLE,
	allocator:       mem.Allocator,
	timeouts:        [dynamic]^Completion,
	completed:       queue.Queue(^Completion),
	completion_pool: Pool(Completion),
	io_pending:      int,
	// The asynchronous Windows API's don't support reading at the current offset of a file, so we keep track ourselves.
	offsets:         map[os.Handle]u32,
}

@(private="file")
Completion :: struct {
	// NOTE: needs to be the first field.
	over: win.OVERLAPPED,

	// TODO: make a proc outside of this, don't need it in here.
	callback: proc(io: ^IO, completion: ^Completion),
	ctx: runtime.Context,
	user_callback: rawptr,
	user_data: rawptr,
	op: Operation,
}


_init :: proc(io: ^IO, allocator := context.allocator) -> (err: os.Errno) {
	io.allocator = allocator

	pool_init(&io.completion_pool, allocator = allocator)
	queue.init(&io.completed, allocator = allocator)
	io.timeouts = make([dynamic]^Completion, allocator)
	io.offsets = make(map[os.Handle]u32, allocator = allocator)

	win.ensure_winsock_initialized()
	defer if err != win.NO_ERROR {
		assert(win.WSACleanup() == win.NO_ERROR)
	}

	io.iocp = win.CreateIoCompletionPort(win.INVALID_HANDLE_VALUE, nil, nil, 0)
	if io.iocp == nil {
		err = os.Errno(win.GetLastError())
		return
	}

	return
}

_destroy :: proc(io: ^IO) {
	delete(io.timeouts)
	queue.destroy(&io.completed)
	pool_destroy(&io.completion_pool)
	delete(io.offsets)

	// TODO: error handling.
	win.CloseHandle(io.iocp)
	// win.WSACleanup()
}

_tick :: proc(io: ^IO) -> (err: os.Errno) {
	if queue.len(io.completed) == 0 {
		next_timeout := flush_timeouts(io)

		// Wait a maximum of a ms if there is nothing to do.
		// TODO: this is pretty naive, a typical server always has accept completions pending and will be at 100% cpu.
		wait_ms: win.DWORD = 1 if io.io_pending == 0 else 0

		// But, to counter inaccuracies in low timeouts,
		// lets make the call exit immediately if the next timeout is close.
		if nt, ok := next_timeout.?; ok && nt <= time.Millisecond * 15 {
			wait_ms = 0
		}

		events: [256]win.OVERLAPPED_ENTRY
		entries_removed: win.ULONG
		if !win.GetQueuedCompletionStatusEx(
			io.iocp,
			&events[0],
			len(events),
			&entries_removed,
			wait_ms,
			false,
		) {
			if terr := win.GetLastError(); terr != win.WAIT_TIMEOUT {
				err = os.Errno(terr)
				return
			}
		}

		assert(io.io_pending >= int(entries_removed))
		io.io_pending -= int(entries_removed)

		for event in events[:entries_removed] {
			assert(event.lpOverlapped != nil)

			// This is actually pointing at the Completion.over field, but because it is the first field
			// It is also a valid pointer to the Completion struct.
			completion := transmute(^Completion)event.lpOverlapped
			queue.push_back(&io.completed, completion)
		}
	}

	// Prevent infinte loop when callback adds to completed by storing length.
	n := queue.len(io.completed)
	for _ in 0..<n {
		completion := queue.pop_front(&io.completed)
		context = completion.ctx
		completion.callback(io, completion)
	}
	return
}

@(private="file")
flush_timeouts :: proc(io: ^IO) -> (expires: Maybe(time.Duration)) {
	curr: time.Time
<<<<<<< HEAD
	timeout_len := len(io.timeouts)
	if timeout_len > 0 do curr = time.now()

	for i := 0; i < timeout_len; {
		completion := io.timeouts[i]
		cexpires := time.diff(curr, completion.op.(Op_Timeout).expires)

		// Timeout done.
		if (cexpires <= 0) {
			ordered_remove(&io.timeouts, i)
			queue.push_back(&io.completed, completion)
=======
	timeout_len := len(winio.timeouts)

	// PERF: could use a faster clock, is getting time since program start fast?
	if timeout_len > 0 do curr = time.now()

	for i := 0; i < timeout_len; {
		completion := winio.timeouts[i]
		op := &completion.op.(Op_Timeout)
		cexpires := time.diff(curr, op.expires)

		// Timeout done.
		if (cexpires <= 0) {
			ordered_remove(&winio.timeouts, i)
			op.completed_at = curr
			queue.push_back(&winio.completed, completion)
>>>>>>> b2d6ee08
			timeout_len -= 1
			continue
		}

		// Update minimum timeout.
		exp, ok := expires.?
		expires = min(exp, cexpires) if ok else cexpires

		i += 1
	}
	return
}

_listen :: proc(socket: net.TCP_Socket, backlog := 1000) -> (err: net.Network_Error) {
	if res := win.listen(win.SOCKET(socket), i32(backlog)); res == win.SOCKET_ERROR {
		err = net.Listen_Error(win.WSAGetLastError())
	}
	return
}

// Basically a copy of `os.open`, where a flag is added to signal async io, and creation of IOCP.
// Specifically the FILE_FLAG_OVERLAPPEd flag.
_open :: proc(io: ^IO, path: string, mode, perm: int) -> (os.Handle, os.Errno) {
	if len(path) == 0 {
		return os.INVALID_HANDLE, os.ERROR_FILE_NOT_FOUND
	}

	access: u32
	switch mode & (os.O_RDONLY|os.O_WRONLY|os.O_RDWR) {
	case os.O_RDONLY: access = win.FILE_GENERIC_READ
	case os.O_WRONLY: access = win.FILE_GENERIC_WRITE
	case os.O_RDWR:   access = win.FILE_GENERIC_READ | win.FILE_GENERIC_WRITE
	}

	if mode&os.O_CREATE != 0 {
		access |= win.FILE_GENERIC_WRITE
	}
	if mode&os.O_APPEND != 0 {
		access &~= win.FILE_GENERIC_WRITE
		access |=  win.FILE_APPEND_DATA
	}

	share_mode := win.FILE_SHARE_READ|win.FILE_SHARE_WRITE
	sa: ^win.SECURITY_ATTRIBUTES = nil
	sa_inherit := win.SECURITY_ATTRIBUTES{nLength = size_of(win.SECURITY_ATTRIBUTES), bInheritHandle = true}
	if mode&os.O_CLOEXEC == 0 {
		sa = &sa_inherit
	}

	create_mode: u32
	switch {
	case mode&(os.O_CREATE|os.O_EXCL) == (os.O_CREATE | os.O_EXCL):
		create_mode = win.CREATE_NEW
	case mode&(os.O_CREATE|os.O_TRUNC) == (os.O_CREATE | os.O_TRUNC):
		create_mode = win.CREATE_ALWAYS
	case mode&os.O_CREATE == os.O_CREATE:
		create_mode = win.OPEN_ALWAYS
	case mode&os.O_TRUNC == os.O_TRUNC:
		create_mode = win.TRUNCATE_EXISTING
	case:
		create_mode = win.OPEN_EXISTING
	}

	flags := win.FILE_ATTRIBUTE_NORMAL|win.FILE_FLAG_BACKUP_SEMANTICS

	// This line is the only thing different from the `os.open` procedure.
	// This makes it an asynchronous file that can be used in nbio.
	flags |= win.FILE_FLAG_OVERLAPPED

	wide_path := win.utf8_to_wstring(path)
	handle := os.Handle(win.CreateFileW(
		wide_path,
		access,
		share_mode,
		sa,
		create_mode,
		flags,
		nil,
	))

	if handle == os.INVALID_HANDLE {
		err := os.Errno(win.GetLastError())
		return os.INVALID_HANDLE, err
	}

	// Everything past here is custom/not from `os.open`.

	handle_iocp := win.CreateIoCompletionPort(win.HANDLE(handle), io.iocp, nil, 0)
	assert(handle_iocp == io.iocp)

	cmode: byte
	cmode |= FILE_SKIP_COMPLETION_PORT_ON_SUCCESS
	cmode |= FILE_SKIP_SET_EVENT_ON_HANDLE
	if !win.SetFileCompletionNotificationModes(win.HANDLE(handle), cmode) {
		win.CloseHandle(win.HANDLE(handle))
		return os.INVALID_HANDLE, os.Errno(win.GetLastError())
	}

	if mode&os.O_APPEND != 0 {
		_seek(io, handle, 0, .End)
	}

	return handle, os.ERROR_NONE
}

_seek :: proc(io: ^IO, fd: os.Handle, offset: int, whence: Whence) -> (int, os.Errno) {
	switch whence {
	case .Set:
		io.offsets[fd] = u32(offset)
	case .Curr:
		io.offsets[fd] += u32(offset)
	case .End:
		size: win.LARGE_INTEGER
		ok := win.GetFileSizeEx(win.HANDLE(fd), &size)
		if !ok {
			return 0, os.Errno(win.GetLastError())
		}

		io.offsets[fd] = u32(size) + u32(offset)
	}

	return int(io.offsets[fd]), os.ERROR_NONE
}

_open_socket :: proc(io: ^IO, family: net.Address_Family, protocol: net.Socket_Protocol) -> (socket: net.Any_Socket, err: net.Network_Error) {
	socket, err = net.create_socket(family, protocol)
	if err != nil do return

	err = prepare_socket(io, socket)
	if err != nil do net.close(socket)
	return
}

Op_Accept :: struct {
	callback: proc(^IO, ^Completion, ^Op_Accept) -> (source: net.Endpoint, err: win.c_int),
	socket:   win.SOCKET,
	client:   win.SOCKET,
	addr:     win.SOCKADDR_STORAGE_LH,
	pending:  bool,
}

_accept :: proc(io: ^IO, socket: net.TCP_Socket, user: rawptr, callback: On_Accept) {
	internal_callback :: proc(io: ^IO, comp: ^Completion, op: ^Op_Accept) -> (source: net.Endpoint, err: win.c_int) {
		ok: win.BOOL
		if op.pending {
			// Get status update, we've already initiated the accept.
			flags: win.DWORD
			transferred: win.DWORD
			ok = win.WSAGetOverlappedResult(
				op.socket,
				&comp.over,
				&transferred,
				win.FALSE,
				&flags,
			)
		} else {
			op.pending = true

			oclient, oerr := open_socket(io, .IP4, .TCP)

			err = win.c_int(net_err_to_code(oerr))
			if err != win.NO_ERROR do return

			op.client = win.SOCKET(net.any_socket_to_socket(oclient))

			accept_ex: LPFN_ACCEPTEX
			load_socket_fn(op.socket, win.WSAID_ACCEPTEX, &accept_ex)

			#assert(size_of(win.SOCKADDR_STORAGE_LH) >= size_of(win.sockaddr_in) + 16)
			bytes_read: win.DWORD
			ok = accept_ex(
				op.socket,
				op.client,
				&op.addr,
				0,
				size_of(win.sockaddr_in) + 16,
				size_of(win.sockaddr_in) + 16,
				&bytes_read,
				&comp.over,
			)
		}

		if !ok {
			err = win.WSAGetLastError()
			return
		}

		// enables getsockopt, setsockopt, getsockname, getpeername.
		win.setsockopt(op.client, win.SOL_SOCKET, SO_UPDATE_ACCEPT_CONTEXT, nil, 0)

		source = sockaddr_to_endpoint(&op.addr)
		return
	}

	submit(io, user, rawptr(callback), Op_Accept{
		callback = internal_callback,
		socket   = win.SOCKET(socket),
		client   = win.INVALID_SOCKET,
	})
}

Op_Connect :: struct {
	callback: proc(^IO, ^Completion, ^Op_Connect) -> (err: win.c_int),
	socket:   win.SOCKET,
	addr:     win.SOCKADDR_STORAGE_LH,
	pending:  bool,
}

_connect :: proc(io: ^IO, ep: net.Endpoint, user: rawptr, callback: On_Connect) {
	if ep.port == 0 {
		callback(user, {}, net.Dial_Error.Port_Required)
		return
	}

	internal_callback :: proc(io: ^IO, comp: ^Completion, op: ^Op_Connect) -> (err: win.c_int) {
		transferred: win.DWORD
		ok: win.BOOL
		if op.pending {
			flags: win.DWORD
			ok = win.WSAGetOverlappedResult(op.socket, &comp.over, &transferred, win.FALSE, &flags)
		} else {
			op.pending = true

			osocket, oerr := open_socket(io, .IP4, .TCP)

			err = win.c_int(net_err_to_code(oerr))
			if err != win.NO_ERROR do return

			op.socket = win.SOCKET(net.any_socket_to_socket(osocket))

			sockaddr := endpoint_to_sockaddr({net.IP4_Any, 0})
			res := win.bind(op.socket, &sockaddr, size_of(sockaddr))
			if res < 0 do return win.WSAGetLastError()

			connect_ex: LPFN_CONNECTEX
			load_socket_fn(op.socket, WSAID_CONNECTEX, &connect_ex)
			// TODO: size_of(win.sockaddr_in6) when ip6.
			ok = connect_ex(
				op.socket,
				&op.addr,
				size_of(win.sockaddr_in) + 16,
				nil,
				0,
				&transferred,
				&comp.over,
			)
		}
		if !ok do return win.WSAGetLastError()

		// enables getsockopt, setsockopt, getsockname, getpeername.
		win.setsockopt(op.socket, win.SOL_SOCKET, SO_UPDATE_ACCEPT_CONTEXT, nil, 0)
		return
	}

	submit(io, user, rawptr(callback), Op_Connect{
		callback = internal_callback,
		addr     = endpoint_to_sockaddr(ep),
	})
}

Op_Close :: struct {
	callback: proc(^IO, Op_Close) -> bool,
	fd: Closable,
}

_close :: proc(io: ^IO, fd: Closable, user: rawptr, callback: On_Close) {
	internal_callback :: proc(io: ^IO, op: Op_Close) -> bool {
		// NOTE: This might cause problems if there is still IO queued/pending.
		// Is that our responsibility to check/keep track of?
		// Might want to call win.CancelloEx to cancel all pending operations first.

		switch h in op.fd {
		case os.Handle:
			delete_key(&io.offsets, h)
			return win.CloseHandle(win.HANDLE(h)) == true
		case net.TCP_Socket: return win.closesocket(win.SOCKET(h)) == win.NO_ERROR
		case net.UDP_Socket: return win.closesocket(win.SOCKET(h)) == win.NO_ERROR
		case: unreachable()
		}
	}

	submit(io, user, rawptr(callback), Op_Close{
		callback = internal_callback,
		fd       = fd,
	})
}

Op_Read :: struct {
	callback: proc(^IO, ^Completion, ^Op_Read) -> (read: win.DWORD, err: win.DWORD),
	fd:       os.Handle,
	offset:   Maybe(int),
	buf:      []byte,
	pending:  bool,
}

_read :: proc(io: ^IO, fd: os.Handle, offset: Maybe(int), buf: []byte, user: rawptr, callback: On_Read) {
	internal_callback :: proc(io: ^IO, comp: ^Completion, op: ^Op_Read) -> (read: win.DWORD, err: win.DWORD) {
		ok: win.BOOL
		if op.pending {
			ok = win.GetOverlappedResult(win.HANDLE(op.fd), &comp.over, &read, win.FALSE)
		} else {
			comp.over.Offset     = u32(op.offset.? or_else int(io.offsets[op.fd]))
			comp.over.OffsetHigh = comp.over.Offset >> 32

			ok = win.ReadFile(win.HANDLE(op.fd), raw_data(op.buf), win.DWORD(len(op.buf)), &read, &comp.over)

			// Not sure if this also happens with correctly set up handles some times.
			if ok do log.debug("non-blocking write returned immediately, is the handle set up correctly?")

			op.pending = true
		}

		if !ok do err = win.GetLastError()

		// Increment offset if this was not a call with an offset set.
		if _, ok := op.offset.?; !ok {
			io.offsets[op.fd] += read
		}

		return
	}

	submit(io, user, rawptr(callback), Op_Read{
		callback = internal_callback,
		fd       = fd,
		offset   = offset,
		buf      = buf,
	})
}

Op_Write :: struct {
	callback: proc(^IO, ^Completion, ^Op_Write) -> (written: win.DWORD, err: win.DWORD),
	fd:       os.Handle,
	offset:   Maybe(int),
	buf:      []byte,
	pending:  bool,
}

_write :: proc(io: ^IO, fd: os.Handle, offset: Maybe(int), buf: []byte, user: rawptr, callback: On_Write) {
	internal_callback :: proc(io: ^IO, comp: ^Completion, op: ^Op_Write) -> (written: win.DWORD, err: win.DWORD) {
		ok: win.BOOL
		if op.pending {
			ok = win.GetOverlappedResult(win.HANDLE(op.fd), &comp.over, &written, win.FALSE)
		} else {
			comp.over.Offset     = u32(op.offset.? or_else int(io.offsets[op.fd]))
			comp.over.OffsetHigh = comp.over.Offset >> 32
			ok = win.WriteFile(win.HANDLE(op.fd), raw_data(op.buf), win.DWORD(len(op.buf)), &written, &comp.over)

			// Not sure if this also happens with correctly set up handles some times.
			if ok do log.debug("non-blocking write returned immediately, is the handle set up correctly?")

			op.pending = true
		}

		if !ok do err = win.GetLastError()

		// Increment offset if this was not a call with an offset set.
		if _, ok := op.offset.?; !ok {
			io.offsets[op.fd] += written
		}

		return
	}

	submit(io, user, rawptr(callback), Op_Write{
		callback = internal_callback,
		fd       = fd,
		offset   = offset,
		buf      = buf,
	})
}

Op_Recv :: struct {
	callback: proc(^IO, ^Completion, ^Op_Recv) -> (received: win.DWORD, err: win.c_int),
	socket:   net.Any_Socket,
	buf:      win.WSABUF,
	pending:  bool,
}

_recv :: proc(io: ^IO, socket: net.Any_Socket, buf: []byte, user: rawptr, callback: On_Recv) {
	// TODO: implement UDP.
	if _, ok := socket.(net.UDP_Socket); ok do unimplemented("nbio.recv with UDP sockets is not yet implemented")

	internal_callback :: proc(io: ^IO, comp: ^Completion, op: ^Op_Recv) -> (received: win.DWORD, err: win.c_int) {
		sock := win.SOCKET(net.any_socket_to_socket(op.socket))
		ok: win.BOOL
		if op.pending {
			flags: win.DWORD
			ok = win.WSAGetOverlappedResult(sock, &comp.over, &received, win.FALSE, &flags)
		} else {
			flags: win.DWORD
			err_code := win.WSARecv(sock, &op.buf, 1, &received, &flags, win.LPWSAOVERLAPPED(&comp.over), nil)
			ok = err_code != win.SOCKET_ERROR
			op.pending = true
		}

		if !ok do err = win.WSAGetLastError()
		return
	}

	submit(io, user, rawptr(callback), Op_Recv{
		callback = internal_callback,
		socket   = socket,
		buf      = win.WSABUF{
			len = win.ULONG(len(buf)),
			buf = raw_data(buf),
		},
	})
}

Op_Send :: struct {
	callback: proc(^IO, ^Completion, ^Op_Send) -> (sent: win.DWORD, err: win.c_int),
	socket:   net.Any_Socket,
	buf:      win.WSABUF,
	pending:  bool,
}

_send :: proc(
	io: ^IO,
	socket: net.Any_Socket,
	buf: []byte,
	user: rawptr,
	callback: On_Sent,
	endpoint: Maybe(net.Endpoint) = nil,
) {
	// TODO: implement UDP.
	if _, ok := socket.(net.UDP_Socket); ok do unimplemented("nbio.send with UDP sockets is not yet implemented")

	internal_callback :: proc(io: ^IO, comp: ^Completion, op: ^Op_Send) -> (sent: win.DWORD, err: win.c_int) {
		sock := win.SOCKET(net.any_socket_to_socket(op.socket))
		ok: win.BOOL
		if op.pending {
			flags: win.DWORD
			ok = win.WSAGetOverlappedResult(sock, &comp.over, &sent, win.FALSE, &flags)
		} else {
			err_code := win.WSASend(sock, &op.buf, 1, &sent, 0, win.LPWSAOVERLAPPED(&comp.over), nil)
			ok = err_code != win.SOCKET_ERROR
			op.pending = true
		}

		if !ok do err = win.WSAGetLastError()
		return
	}

	submit(io, user, rawptr(callback), Op_Send{
		callback = internal_callback,
		socket   = socket,
		buf      = win.WSABUF{
			len = win.ULONG(len(buf)),
			buf = raw_data(buf),
		},
	})
}

Op_Timeout :: struct {
	expires:      time.Time,
	completed_at: time.Time,
}

_timeout :: proc(io: ^IO, dur: time.Duration, user: rawptr, callback: On_Timeout) {
	completion := pool_get(&io.completion_pool)

	completion.op = Op_Timeout{expires = time.time_add(time.now(), dur)}
	completion.user_data = user
	completion.user_callback = rawptr(callback)
	completion.ctx = context

	completion.callback = proc(io: ^IO, completion: ^Completion) {
		context = completion.ctx

		cb := cast(On_Timeout)completion.user_callback
		cb(completion.user_data, completion.op.(Op_Timeout).completed_at)

		pool_put(&io.completion_pool, completion)
	}

	append(&io.timeouts, completion)
}

@(private="file")
FILE_SKIP_COMPLETION_PORT_ON_SUCCESS :: 0x1
@(private="file")
FILE_SKIP_SET_EVENT_ON_HANDLE :: 0x2

@(private="file")
SO_UPDATE_ACCEPT_CONTEXT :: 28683

@(private="file")
WSA_IO_INCOMPLETE :: 996
@(private="file")
WSA_IO_PENDING :: 997

@(private="file")
WSAID_CONNECTEX :: win.GUID{0x25a207b9, 0xddf3, 0x4660, [8]win.BYTE{0x8e, 0xe9, 0x76, 0xe5, 0x8c, 0x74, 0x06, 0x3e}}

@(private="file")
LPFN_CONNECTEX :: #type proc "stdcall" (
	socket: win.SOCKET,
	addr: ^win.SOCKADDR_STORAGE_LH,
	namelen: win.c_int,
	send_buf: win.PVOID,
	send_data_len: win.DWORD,
	bytes_sent: win.LPDWORD,
	overlapped: win.LPOVERLAPPED,
) -> win.BOOL

@(private="file")
LPFN_ACCEPTEX :: #type proc "stdcall" (
	listen_sock: win.SOCKET,
	accept_sock: win.SOCKET,
	addr_buf: win.PVOID,
	addr_len: win.DWORD,
	local_addr_len: win.DWORD,
	remote_addr_len: win.DWORD,
	bytes_received: win.LPDWORD,
	overlapped: win.LPOVERLAPPED,
) -> win.BOOL

@(private="file")
prepare_socket :: proc(io: ^IO, socket: net.Any_Socket) -> net.Network_Error {
	net.set_option(socket, .Reuse_Address, true) or_return
	net.set_option(socket, .TCP_Nodelay, true)   or_return

	handle := win.HANDLE(uintptr(net.any_socket_to_socket(socket)))

	handle_iocp := win.CreateIoCompletionPort(handle, io.iocp, nil, 0)
	assert(handle_iocp == io.iocp)

	mode: byte
	mode |= FILE_SKIP_COMPLETION_PORT_ON_SUCCESS
	mode |= FILE_SKIP_SET_EVENT_ON_HANDLE
	if !win.SetFileCompletionNotificationModes(handle, mode) {
		return net.Socket_Option_Error(win.GetLastError())
	}

	return nil
}

@(private="file")
submit :: proc(io: ^IO, user: rawptr, callback: rawptr, op: Operation) {
	completion := pool_get(&io.completion_pool)
	completion.ctx = context
	completion.user_data = user
	completion.user_callback = callback
	completion.op = op

	completion.callback = proc(io: ^IO, completion: ^Completion) {
		switch &op in completion.op {
		case Op_Accept:
			// TODO: we should directly call the accept callback here, no need for it to be on the Op_Acccept struct.
			source, err := op.callback(io, completion, &op)
			if wsa_err_incomplete(err) {
				io.io_pending += 1
				return
			}

			rerr := net.Accept_Error(err)
			if rerr != nil do win.closesocket(op.client)

			cb := cast(On_Accept)completion.user_callback
			cb(completion.user_data, net.TCP_Socket(op.client), source, rerr)

		case Op_Connect:
			err := op.callback(io, completion, &op)
			if wsa_err_incomplete(err) {
				io.io_pending += 1
				return
			}

			rerr := net.Dial_Error(err)
			if rerr != nil do win.closesocket(op.socket)

			cb := cast(On_Connect)completion.user_callback
			cb(completion.user_data, net.TCP_Socket(op.socket), rerr)

		case Op_Close:
			cb := cast(On_Close)completion.user_callback
			cb(completion.user_data, op.callback(io, op))

		case Op_Read:
			read, err := op.callback(io, completion, &op)
			if err_incomplete(err) {
				io.io_pending += 1
				return
			}

			if err == win.ERROR_HANDLE_EOF {
				err = win.NO_ERROR
			}

			cb := cast(On_Read)completion.user_callback
			cb(completion.user_data, int(read), os.Errno(err))

		case Op_Write:
			written, err := op.callback(io, completion, &op)
			if err_incomplete(err) {
				io.io_pending += 1
				return
			}

			cb := cast(On_Write)completion.user_callback
			cb(completion.user_data, int(written), os.Errno(err))

		case Op_Recv:
			received, err := op.callback(io, completion, &op)
			if wsa_err_incomplete(err) {
				io.io_pending += 1
				return
			}

			cb := cast(On_Recv)completion.user_callback
			cb(completion.user_data, int(received), {}, net.TCP_Recv_Error(err))

		case Op_Send:
			sent, err := op.callback(io, completion, &op)
			if wsa_err_incomplete(err) {
				io.io_pending += 1
				return
			}

			cb := cast(On_Sent)completion.user_callback
			cb(completion.user_data, int(sent), net.TCP_Send_Error(err))

		case Op_Timeout: unreachable()
		}
		pool_put(&io.completion_pool, completion)
	}
	queue.push_back(&io.completed, completion)
}


@(private="file")
wsa_err_incomplete :: proc(err: win.c_int) -> bool {
	return err == win.WSAEWOULDBLOCK  ||
	       err == WSA_IO_PENDING      ||
		   err == WSA_IO_INCOMPLETE   ||
		   err == win.WSAEALREADY
}

@(private="file")
err_incomplete :: proc(err: win.DWORD) -> bool {
	return err == win.ERROR_IO_PENDING
}

// Verbatim copy of private proc in core:net.
@(private="file")
sockaddr_to_endpoint :: proc(native_addr: ^win.SOCKADDR_STORAGE_LH) -> (ep: net.Endpoint) {
	switch native_addr.ss_family {
	case u16(win.AF_INET):
		addr := cast(^win.sockaddr_in) native_addr
		port := int(addr.sin_port)
		ep = net.Endpoint {
			address = net.IP4_Address(transmute([4]byte) addr.sin_addr),
			port = port,
		}
	case u16(win.AF_INET6):
		addr := cast(^win.sockaddr_in6) native_addr
		port := int(addr.sin6_port)
		ep = net.Endpoint {
			address = net.IP6_Address(transmute([8]u16be) addr.sin6_addr),
			port = port,
		}
	case:
		panic("native_addr is neither IP4 or IP6 address")
	}
	return
}

// Verbatim copy of private proc in core:net.
@(private="file")
endpoint_to_sockaddr :: proc(ep: net.Endpoint) -> (sockaddr: win.SOCKADDR_STORAGE_LH) {
	switch a in ep.address {
	case net.IP4_Address:
		(^win.sockaddr_in)(&sockaddr)^ = win.sockaddr_in {
			sin_port   = u16be(win.USHORT(ep.port)),
			sin_addr   = transmute(win.in_addr)a,
			sin_family = u16(win.AF_INET),
		}
		return
	case net.IP6_Address:
		(^win.sockaddr_in6)(&sockaddr)^ = win.sockaddr_in6 {
			sin6_port   = u16be(win.USHORT(ep.port)),
			sin6_addr   = transmute(win.in6_addr)a,
			sin6_family = u16(win.AF_INET6),
		}
		return
	}
	unreachable()
}

@(private="file")
net_err_to_code :: proc(err: net.Network_Error) -> os.Errno {
	switch e in err {
	case net.Create_Socket_Error:
		return os.Errno(e)
	case net.Socket_Option_Error:
		return os.Errno(e)
	case net.General_Error:
		return os.Errno(e)
	case net.Platform_Error:
		return os.Errno(e)
	case net.Dial_Error:
		return os.Errno(e)
	case net.Listen_Error:
		return os.Errno(e)
	case net.Accept_Error:
		return os.Errno(e)
	case net.Bind_Error:
		return os.Errno(e)
	case net.TCP_Send_Error:
		return os.Errno(e)
	case net.UDP_Send_Error:
		return os.Errno(e)
	case net.TCP_Recv_Error:
		return os.Errno(e)
	case net.UDP_Recv_Error:
		return os.Errno(e)
	case net.Shutdown_Error:
		return os.Errno(e)
	case net.Set_Blocking_Error:
		return os.Errno(e)
	case net.Parse_Endpoint_Error:
		return os.Errno(e)
	case net.Resolve_Error:
		return os.Errno(e)
	case net.DNS_Error:
		return os.Errno(e)
	case:
		return os.ERROR_NONE
	}
}

// TODO: loading this takes a overlapped parameter, maybe we can do this async?
@(private="file")
load_socket_fn :: proc(subject: win.SOCKET, guid: win.GUID, fn: ^$T) {
	guid := guid
	bytes: u32
	rc := win.WSAIoctl(subject, win.SIO_GET_EXTENSION_FUNCTION_POINTER, &guid, size_of(guid), fn, size_of(fn), &bytes, nil, nil)
	assert(rc != win.SOCKET_ERROR)
	assert(bytes == size_of(fn^))
}<|MERGE_RESOLUTION|>--- conflicted
+++ resolved
@@ -126,35 +126,21 @@
 @(private="file")
 flush_timeouts :: proc(io: ^IO) -> (expires: Maybe(time.Duration)) {
 	curr: time.Time
-<<<<<<< HEAD
 	timeout_len := len(io.timeouts)
+
+	// PERF: could use a faster clock, is getting time since program start fast?
 	if timeout_len > 0 do curr = time.now()
 
 	for i := 0; i < timeout_len; {
 		completion := io.timeouts[i]
-		cexpires := time.diff(curr, completion.op.(Op_Timeout).expires)
+		op := &completion.op.(Op_Timeout)
+		cexpires := time.diff(curr, op.expires)
 
 		// Timeout done.
 		if (cexpires <= 0) {
 			ordered_remove(&io.timeouts, i)
+			op.completed_at = curr
 			queue.push_back(&io.completed, completion)
-=======
-	timeout_len := len(winio.timeouts)
-
-	// PERF: could use a faster clock, is getting time since program start fast?
-	if timeout_len > 0 do curr = time.now()
-
-	for i := 0; i < timeout_len; {
-		completion := winio.timeouts[i]
-		op := &completion.op.(Op_Timeout)
-		cexpires := time.diff(curr, op.expires)
-
-		// Timeout done.
-		if (cexpires <= 0) {
-			ordered_remove(&winio.timeouts, i)
-			op.completed_at = curr
-			queue.push_back(&winio.completed, completion)
->>>>>>> b2d6ee08
 			timeout_len -= 1
 			continue
 		}
